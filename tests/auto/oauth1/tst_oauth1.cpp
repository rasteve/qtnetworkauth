--- conflicted
+++ resolved
@@ -309,47 +309,6 @@
     // term.ie
 
     const StringPair emptyCredentials;
-<<<<<<< HEAD
-
-    QTest::newRow("term.ie_request_get") << qMakePair(QStringLiteral("key"),
-                                                      QStringLiteral("secret"))
-                                         << emptyCredentials
-                                         << qMakePair(QStringLiteral("requestkey"),
-                                                      QStringLiteral("requestsecret"))
-                                         << QUrl("http://term.ie/oauth/example/request_token.php")
-                                         << QNetworkAccessManager::GetOperation
-                                         << QOAuth1::SignatureMethod::Hmac_Sha1;
-
-    QTest::newRow("term.ie_request_post") << qMakePair(QStringLiteral("key"),
-                                                       QStringLiteral("secret"))
-                                          << emptyCredentials
-                                          << qMakePair(QStringLiteral("requestkey"),
-                                                       QStringLiteral("requestsecret"))
-                                          << QUrl("http://term.ie/oauth/example/request_token.php")
-                                          << QNetworkAccessManager::PostOperation
-                                          << QOAuth1::SignatureMethod::Hmac_Sha1;
-
-    QTest::newRow("term.ie_access_get") << qMakePair(QStringLiteral("key"),
-                                                     QStringLiteral("secret"))
-                                        << qMakePair(QStringLiteral("requestkey"),
-                                                     QStringLiteral("requestsecret"))
-                                        << qMakePair(QStringLiteral("accesskey"),
-                                                     QStringLiteral("accesssecret"))
-                                        << QUrl("http://term.ie/oauth/example/access_token.php")
-                                        << QNetworkAccessManager::GetOperation
-                                        << QOAuth1::SignatureMethod::Hmac_Sha1;
-
-    QTest::newRow("term.ie_access_post") << qMakePair(QStringLiteral("key"),
-                                                      QStringLiteral("secret"))
-                                         << qMakePair(QStringLiteral("requestkey"),
-                                                      QStringLiteral("requestsecret"))
-                                         << qMakePair(QStringLiteral("accesskey"),
-                                                      QStringLiteral("accesssecret"))
-                                         << QUrl("http://term.ie/oauth/example/access_token.php")
-                                         << QNetworkAccessManager::PostOperation
-                                         << QOAuth1::SignatureMethod::Hmac_Sha1;
-
-=======
     if (hostReachable(QLatin1String("term.ie"))) {
         QTest::newRow("term.ie_request_get") << qMakePair(QStringLiteral("key"),
                                                         QStringLiteral("secret"))
@@ -357,7 +316,8 @@
                                             << qMakePair(QStringLiteral("requestkey"),
                                                         QStringLiteral("requestsecret"))
                                             << QUrl("http://term.ie/oauth/example/request_token.php")
-                                            << QNetworkAccessManager::GetOperation;
+                                            << QNetworkAccessManager::GetOperation
+                                            << QOAuth1::SignatureMethod::Hmac_Sha1;
 
         QTest::newRow("term.ie_request_post") << qMakePair(QStringLiteral("key"),
                                                         QStringLiteral("secret"))
@@ -365,7 +325,8 @@
                                             << qMakePair(QStringLiteral("requestkey"),
                                                         QStringLiteral("requestsecret"))
                                             << QUrl("http://term.ie/oauth/example/request_token.php")
-                                            << QNetworkAccessManager::PostOperation;
+                                            << QNetworkAccessManager::PostOperation
+                                            << QOAuth1::SignatureMethod::Hmac_Sha1;
 
         QTest::newRow("term.ie_access_get") << qMakePair(QStringLiteral("key"),
                                                         QStringLiteral("secret"))
@@ -374,7 +335,8 @@
                                             << qMakePair(QStringLiteral("accesskey"),
                                                         QStringLiteral("accesssecret"))
                                             << QUrl("http://term.ie/oauth/example/access_token.php")
-                                            << QNetworkAccessManager::GetOperation;
+                                            << QNetworkAccessManager::GetOperation
+                                            << QOAuth1::SignatureMethod::Hmac_Sha1;
 
         QTest::newRow("term.ie_access_post") << qMakePair(QStringLiteral("key"),
                                                         QStringLiteral("secret"))
@@ -383,44 +345,16 @@
                                             << qMakePair(QStringLiteral("accesskey"),
                                                         QStringLiteral("accesssecret"))
                                             << QUrl("http://term.ie/oauth/example/access_token.php")
-                                            << QNetworkAccessManager::PostOperation;
-    }
->>>>>>> 3d93f643
+                                            << QNetworkAccessManager::PostOperation
+                                            << QOAuth1::SignatureMethod::Hmac_Sha1;
+    }
     // oauthbin.com
     if (hostReachable(QLatin1String("oauthbin.com"))) {
-        QTest::newRow("oauthbin.com_request_get") << qMakePair(QStringLiteral("key"),
-                                                            QStringLiteral("secret"))
-                                                << emptyCredentials
-                                                << qMakePair(QStringLiteral("requestkey"),
-                                                            QStringLiteral("requestsecret"))
-                                                << QUrl("http://oauthbin.com/v1/request-token")
-                                                << QNetworkAccessManager::GetOperation;
-
-        QTest::newRow("oauthbin.com_request_post") << qMakePair(QStringLiteral("key"),
-                                                                QStringLiteral("secret"))
-                                                << emptyCredentials
-                                                << qMakePair(QStringLiteral("requestkey"),
-                                                                QStringLiteral("requestsecret"))
-                                                << QUrl("http://oauthbin.com/v1/request-token")
-                                                << QNetworkAccessManager::PostOperation;
-
-        QTest::newRow("oauthbin.com_access_get") << qMakePair(QStringLiteral("key"),
-                                                            QStringLiteral("secret"))
-                                                << qMakePair(QStringLiteral("requestkey"),
-                                                            QStringLiteral("requestsecret"))
-                                                << qMakePair(QStringLiteral("accesskey"),
-                                                            QStringLiteral("accesssecret"))
-                                                << QUrl("http://oauthbin.com/v1/access-token")
-                                                << QNetworkAccessManager::GetOperation;
-
-<<<<<<< HEAD
-    {
-        const QUrl url("http://oauthbin.com/v1/request-token");
         QTest::newRow("oauthbin.com_request_get_Hmac_Sha1")
                 << qMakePair(QStringLiteral("key"), QStringLiteral("secret"))
                 << emptyCredentials
                 << qMakePair(QStringLiteral("requestkey"), QStringLiteral("requestsecret"))
-                << url
+                << QUrl("http://oauthbin.com/v1/request-token")
                 << QNetworkAccessManager::GetOperation
                 << QOAuth1::SignatureMethod::Hmac_Sha1;
 
@@ -428,7 +362,7 @@
                 << qMakePair(QStringLiteral("key"), QStringLiteral("secret"))
                 << emptyCredentials
                 << qMakePair(QStringLiteral("requestkey"), QStringLiteral("requestsecret"))
-                << url
+                << QUrl("http://oauthbin.com/v1/request-token")
                 << QNetworkAccessManager::GetOperation
                 << QOAuth1::SignatureMethod::PlainText;
 
@@ -436,7 +370,7 @@
                 << qMakePair(QStringLiteral("key"), QStringLiteral("secret"))
                 << emptyCredentials
                 << qMakePair(QStringLiteral("requestkey"), QStringLiteral("requestsecret"))
-                << url
+                << QUrl("http://oauthbin.com/v1/request-token")
                 << QNetworkAccessManager::PostOperation
                 << QOAuth1::SignatureMethod::Hmac_Sha1;
 
@@ -444,18 +378,15 @@
                 << qMakePair(QStringLiteral("key"), QStringLiteral("secret"))
                 << emptyCredentials
                 << qMakePair(QStringLiteral("requestkey"), QStringLiteral("requestsecret"))
-                << url
+                << QUrl("http://oauthbin.com/v1/request-token")
                 << QNetworkAccessManager::PostOperation
                 << QOAuth1::SignatureMethod::PlainText;
-    }
-
-    {
-        const QUrl url("http://oauthbin.com/v1/access-token");
+
         QTest::newRow("oauthbin.com_access_get_Hmac_Sha1")
                 << qMakePair(QStringLiteral("key"), QStringLiteral("secret"))
                 << qMakePair(QStringLiteral("requestkey"), QStringLiteral("requestsecret"))
                 << qMakePair(QStringLiteral("accesskey"), QStringLiteral("accesssecret"))
-                << url
+                << QUrl("http://oauthbin.com/v1/access-token")
                 << QNetworkAccessManager::GetOperation
                 << QOAuth1::SignatureMethod::Hmac_Sha1;
 
@@ -463,7 +394,7 @@
                 << qMakePair(QStringLiteral("key"), QStringLiteral("secret"))
                 << qMakePair(QStringLiteral("requestkey"), QStringLiteral("requestsecret"))
                 << qMakePair(QStringLiteral("accesskey"), QStringLiteral("accesssecret"))
-                << url
+                << QUrl("http://oauthbin.com/v1/access-token")
                 << QNetworkAccessManager::GetOperation
                 << QOAuth1::SignatureMethod::PlainText;
 
@@ -471,26 +402,17 @@
                 << qMakePair(QStringLiteral("key"), QStringLiteral("secret"))
                 << qMakePair(QStringLiteral("requestkey"), QStringLiteral("requestsecret"))
                 << qMakePair(QStringLiteral("accesskey"), QStringLiteral("accesssecret"))
-                << url
+                << QUrl("http://oauthbin.com/v1/access-token")
                 << QNetworkAccessManager::PostOperation
                 << QOAuth1::SignatureMethod::Hmac_Sha1;
+
         QTest::newRow("oauthbin.com_access_post_PlainText")
                 << qMakePair(QStringLiteral("key"), QStringLiteral("secret"))
                 << qMakePair(QStringLiteral("requestkey"), QStringLiteral("requestsecret"))
                 << qMakePair(QStringLiteral("accesskey"), QStringLiteral("accesssecret"))
-                << url
+                << QUrl("http://oauthbin.com/v1/access-token")
                 << QNetworkAccessManager::PostOperation
                 << QOAuth1::SignatureMethod::PlainText;
-=======
-        QTest::newRow("oauthbin.com_access_post") << qMakePair(QStringLiteral("key"),
-                                                            QStringLiteral("secret"))
-                                                << qMakePair(QStringLiteral("requestkey"),
-                                                            QStringLiteral("requestsecret"))
-                                                << qMakePair(QStringLiteral("accesskey"),
-                                                            QStringLiteral("accesssecret"))
-                                                << QUrl("http://oauthbin.com/v1/access-token")
-                                                << QNetworkAccessManager::PostOperation;
->>>>>>> 3d93f643
     }
 }
 
